# -*- coding: utf-8 -*-
"""
This application displays a dashboard of all gage heights.
"""

import paho.mqtt.client as mqtt
import json
import dash
from dash import dcc
from dash import html
import plotly.express as px
import pandas as pd
<<<<<<< HEAD
import csv
from dash.dependencies import Input, Output, State
=======
from datetime import datetime, timedelta
from dotenv import dotenv_values

>>>>>>> 1fcb3bc3


def on_message(mqttc, obj, msg):
    """ Callback to process an incoming message."""
    # setting up list of dictionaries
<<<<<<< HEAD
    # gageHeightMessage = json.loads(msg.payload.decode("utf-8"))
    # df = pd.DataFrame({'siteName':gageHeightMessage["siteName"]})
    # df["requestTime"] = (datetime.strptime(gageHeightMessage["requestTime"]['value'],"%Y-%m-%dT%H:%M:%S.%fZ"))
    # df["gageHeight"] = (gageHeightMessage["gageHeight"])
    # gageLOD.append(gageHeightMessage)
    
    dataIn = json.loads(msg.payload.decode("utf-8"))
    requestTime = dataIn["requestTime"]["value"]
    siteName = dataIn['siteName']
    dataTime = dataIn['dataTime']
    gageHeight = dataIn['gageHeight']
    latitude = dataIn['latitude']
    longitude = dataIn['longitude']
    
    # writing .csv for dashboard
    with open(filename, 'a') as csvfile:
        for entry in range(len(siteName)):  
            dataOut = [siteName[entry],requestTime,dataTime[entry],gageHeight[entry],latitude[entry],longitude[entry]]
            csvwriter = csv.writer(csvfile)
            csvwriter.writerow(dataOut)
=======
    gageHeightMessage = json.loads(msg.payload.decode("utf-8"))
    #gageLOD.append(gageHeightMessage)
>>>>>>> 1fcb3bc3
    update_fig(n)


def update_fig(n):
<<<<<<< HEAD
    #df2 = pd.DataFrame(gageLOD)
    # print(df)
    #df.to_csv(index=False)

    # df["siteName"] = pd.DataFrame(gageLOD[0]["siteName"]["value"])
    # df["requestTime"] = pd.DataFrame(datetime.strptime(gageLOD[0]["requestTime"]['value'],"%Y-%m-%dT%H:%M:%S.%fZ"))
    # df["gageHeight"] = pd.DataFrame(gageLOD[0]["gageHeight"])

    
    # df4 = pd.DataFrame({'siteName':gageLOD[0]["siteName"]})
    # df4["requestTime"] = (datetime.strptime(gageLOD[0]["requestTime"]['value'],"%Y-%m-%dT%H:%M:%S.%fZ"))
    # df4["gageHeight"] = (gageLOD[0]["gageHeight"])
    
    # with open('gageLOD', 'w') as fout:
    #     json.dump(gageLOD, fout)

    # df.append(df)
    
    plotData = pd.read_csv(filename)
    dffig = pd.DataFrame(data=plotData)
       
    fig = px.line(dffig, x='requestTime', y='gageHeight', color='siteName', markers=True,
=======
    df["siteName"] = gageHeightMessage["siteName"]
    df["requestTime"] = datetime.strptime(gageHeightMessage["requestTime"]['value'],"%Y-%m-%dT%H:%M:%S.%fZ")
    df["gageHeight"] = gageHeightMessage["gageHeight"]

    fig = px.line(df, x='requestTime', y='gageHeight', color='Index', markers=True,
>>>>>>> 1fcb3bc3
                      labels={"requestTime":"Request Time", "gageHeight":"Gage Height (ft)"},
                      title='NWIS Gage Heights')
    return fig

# name guard
if __name__ == "__main__":

    # setting credentials from .env file
    credentials = dotenv_values(".env")
    HOST, PORT = credentials["SMCE_HOST"], int(credentials["SMCE_PORT"])
    USERNAME, PASSWORD = credentials["SMCE_USERNAME"], credentials["SMCE_PASSWORD"]
    # build the MQTT client
    client = mqtt.Client()
    # set client username and password
    client.username_pw_set(username=USERNAME, password=PASSWORD)
    # set tls certificate
    client.tls_set()
    # connect to MQTT server
    client.connect(HOST, PORT)
    # subscribe to flow rate topic
    client.subscribe("BCtest/streamGauge/gageHeight",0)
    # bind the message handler
    client.on_message = on_message
    # start a background thread to let MQTT do things
    client.loop_start()

    # initialize df
    columns = {
        "requestTime": pd.Series([], dtype="datetime64[ns, utc]"),
<<<<<<< HEAD
        "siteName": pd.Series([], dtype="object"),
        #"dataTime": pd.Series([], dtype="datetime64[ns, utc]"),
        "gageHeight": pd.Series([], dtype="float"),
        #"latitude": pd.Series([], dtype="float"),
        #"longitude": pd.Series([], dtype="float"),
    }
    
    df = pd.DataFrame(columns, index=[0])
    
    # initialize df   
    # df = pd.DataFrame()
    # df["requestTime"] = 0
    # df['siteName'] = "nan"
    # df['dataTime'] = 0
    # df['gageHeight'] = 0
    # df['latitude'] = 0
    # df['longitude'] = 0
    n=0
    fields = ['siteName','requestTime','dataTime','gageHeight','latitude','longitude']
    # name of output file
    filename = "gageHeight.csv"
    with open(filename, 'w') as csvfile:
        # creating a csv writer object
        csvwriter = csv.writer(csvfile)
        # writing the fields
        csvwriter.writerow(fields)
    gageLOD = []
=======
        "siteName": pd.Series([], dtype="str"),
        "dataTime": pd.Series([], dtype="datetime64[ns, utc]"),
        "gageHeight": pd.Series([], dtype="float"),
        "latitude": pd.Series([], dtype="float"),
        "longitude": pd.Series([], dtype="float"),
    }
    
    df = pd.DataFrame(columns)
    
    
    n=0
    gageHeightMessage = []
>>>>>>> 1fcb3bc3

    gageHeightMessage=[]

    app = dash.Dash(__name__)

    # for dashboard plot
    fig = px.line(df, x='requestTime', y='gageHeight', color='siteName', markers=True,
                      labels={"requestTime":"Request Time", "gageHeight":"Gage Height (ft)"},
                      title='NWIS Gage Heights')

    app.layout = html.Div([
        dcc.Graph(
            id='Flow_Rate_Plot', figure=fig
            ),
        dcc.Interval(
            id="interval-component",
            interval=1*1000,
            n_intervals=0
        )
    ])

    app.callback(Output('Flow_Rate_Plot', 'figure'),Input("interval-component", 'n_intervals'))(update_fig)

    app.run_server(debug=True)<|MERGE_RESOLUTION|>--- conflicted
+++ resolved
@@ -10,26 +10,19 @@
 from dash import html
 import plotly.express as px
 import pandas as pd
-<<<<<<< HEAD
 import csv
 from dash.dependencies import Input, Output, State
-=======
-from datetime import datetime, timedelta
-from dotenv import dotenv_values
-
->>>>>>> 1fcb3bc3
 
 
 def on_message(mqttc, obj, msg):
     """ Callback to process an incoming message."""
     # setting up list of dictionaries
-<<<<<<< HEAD
     # gageHeightMessage = json.loads(msg.payload.decode("utf-8"))
     # df = pd.DataFrame({'siteName':gageHeightMessage["siteName"]})
     # df["requestTime"] = (datetime.strptime(gageHeightMessage["requestTime"]['value'],"%Y-%m-%dT%H:%M:%S.%fZ"))
     # df["gageHeight"] = (gageHeightMessage["gageHeight"])
     # gageLOD.append(gageHeightMessage)
-    
+
     dataIn = json.loads(msg.payload.decode("utf-8"))
     requestTime = dataIn["requestTime"]["value"]
     siteName = dataIn['siteName']
@@ -37,22 +30,17 @@
     gageHeight = dataIn['gageHeight']
     latitude = dataIn['latitude']
     longitude = dataIn['longitude']
-    
+
     # writing .csv for dashboard
     with open(filename, 'a') as csvfile:
-        for entry in range(len(siteName)):  
+        for entry in range(len(siteName)):
             dataOut = [siteName[entry],requestTime,dataTime[entry],gageHeight[entry],latitude[entry],longitude[entry]]
             csvwriter = csv.writer(csvfile)
             csvwriter.writerow(dataOut)
-=======
-    gageHeightMessage = json.loads(msg.payload.decode("utf-8"))
-    #gageLOD.append(gageHeightMessage)
->>>>>>> 1fcb3bc3
     update_fig(n)
 
 
 def update_fig(n):
-<<<<<<< HEAD
     #df2 = pd.DataFrame(gageLOD)
     # print(df)
     #df.to_csv(index=False)
@@ -61,27 +49,20 @@
     # df["requestTime"] = pd.DataFrame(datetime.strptime(gageLOD[0]["requestTime"]['value'],"%Y-%m-%dT%H:%M:%S.%fZ"))
     # df["gageHeight"] = pd.DataFrame(gageLOD[0]["gageHeight"])
 
-    
+
     # df4 = pd.DataFrame({'siteName':gageLOD[0]["siteName"]})
     # df4["requestTime"] = (datetime.strptime(gageLOD[0]["requestTime"]['value'],"%Y-%m-%dT%H:%M:%S.%fZ"))
     # df4["gageHeight"] = (gageLOD[0]["gageHeight"])
-    
+
     # with open('gageLOD', 'w') as fout:
     #     json.dump(gageLOD, fout)
 
     # df.append(df)
-    
+
     plotData = pd.read_csv(filename)
     dffig = pd.DataFrame(data=plotData)
-       
+
     fig = px.line(dffig, x='requestTime', y='gageHeight', color='siteName', markers=True,
-=======
-    df["siteName"] = gageHeightMessage["siteName"]
-    df["requestTime"] = datetime.strptime(gageHeightMessage["requestTime"]['value'],"%Y-%m-%dT%H:%M:%S.%fZ")
-    df["gageHeight"] = gageHeightMessage["gageHeight"]
-
-    fig = px.line(df, x='requestTime', y='gageHeight', color='Index', markers=True,
->>>>>>> 1fcb3bc3
                       labels={"requestTime":"Request Time", "gageHeight":"Gage Height (ft)"},
                       title='NWIS Gage Heights')
     return fig
@@ -111,48 +92,18 @@
     # initialize df
     columns = {
         "requestTime": pd.Series([], dtype="datetime64[ns, utc]"),
-<<<<<<< HEAD
-        "siteName": pd.Series([], dtype="object"),
-        #"dataTime": pd.Series([], dtype="datetime64[ns, utc]"),
-        "gageHeight": pd.Series([], dtype="float"),
-        #"latitude": pd.Series([], dtype="float"),
-        #"longitude": pd.Series([], dtype="float"),
-    }
-    
-    df = pd.DataFrame(columns, index=[0])
-    
-    # initialize df   
-    # df = pd.DataFrame()
-    # df["requestTime"] = 0
-    # df['siteName'] = "nan"
-    # df['dataTime'] = 0
-    # df['gageHeight'] = 0
-    # df['latitude'] = 0
-    # df['longitude'] = 0
-    n=0
-    fields = ['siteName','requestTime','dataTime','gageHeight','latitude','longitude']
-    # name of output file
-    filename = "gageHeight.csv"
-    with open(filename, 'w') as csvfile:
-        # creating a csv writer object
-        csvwriter = csv.writer(csvfile)
-        # writing the fields
-        csvwriter.writerow(fields)
-    gageLOD = []
-=======
         "siteName": pd.Series([], dtype="str"),
         "dataTime": pd.Series([], dtype="datetime64[ns, utc]"),
         "gageHeight": pd.Series([], dtype="float"),
         "latitude": pd.Series([], dtype="float"),
         "longitude": pd.Series([], dtype="float"),
     }
-    
+
     df = pd.DataFrame(columns)
-    
-    
+
+
     n=0
     gageHeightMessage = []
->>>>>>> 1fcb3bc3
 
     gageHeightMessage=[]
 
