--- conflicted
+++ resolved
@@ -36,13 +36,8 @@
         self.ts = load.timescale()
 
         # if ES is not None:
-<<<<<<< HEAD
-        self.ES = ES
-        print(self.ES)
-=======
         # self.ES = ES
         
->>>>>>> 80792c59
         # if tle is not None:
         lines = tle.strip().splitlines()
         print(tle)
